# name: Nightly

# on:
#   workflow_dispatch:
#   schedule:
#     - cron: "0 6 * * *"

# concurrency:
#   # Use github.run_id on main branch
#   # Use github.event.pull_request.number on pull requests, so it's unique per pull request
#   # Use github.ref on other branches, so it's unique per branch
#   group: ${{ github.workflow }}-${{ github.ref == 'refs/heads/main' && github.run_id || github.event.pull_request.number || github.ref }}
#   cancel-in-progress: true

# defaults:
#   run:
#     shell: bash

<<<<<<< HEAD
jobs:
  build:
    name: Build crud-bench
    runs-on: [runner-amd64-large]
    steps:
      - name: Install stable toolchain
        uses: dtolnay/rust-toolchain@stable
=======
# jobs:
#   build:
#     name: Build crud-bench
#     runs-on: [self-hosted]
#     steps:
#       - name: Install stable toolchain
#         uses: dtolnay/rust-toolchain@stable
>>>>>>> a2a40cb7

#       - name: Checkout sources
#         uses: actions/checkout@v4

#       - name: Setup cache
#         uses: Swatinem/rust-cache@v2
#         with:
#           cache-on-failure: true
#           save-if: ${{ github.ref == 'refs/heads/main' }}

#       - name: Build benchmark
#         run: cargo build --release --target x86_64-unknown-linux-gnu

#       - name: Store artifacts
#         run: cp target/x86_64-unknown-linux-gnu/release/crud-bench crud-bench

#       - name: Upload artifacts
#         uses: actions/upload-artifact@v4
#         with:
#           name: crud-bench
#           path: crud-bench

<<<<<<< HEAD
  benchmark:
    name: Benchmark ${{ matrix.description }}
    needs: build
    runs-on: [runner-amd64-4xlarge]
    continue-on-error: true
    strategy:
      fail-fast: false
      matrix:
        include:
          # ArangoDB
          - name: arangodb
            database: arangodb
            enabled: true
            description: ArangoDB
          # Cassandra
          - name: cassandra
            database: cassandra
            enabled: false
            description: Cassandra
            skipped: Cassandra benchmark not yet implemented
          # Dragonfly
          - name: dragonfly
            database: dragonfly
            enabled: true
            description: Dragonfly
          # Dry
          - name: dry
            database: dry
            enabled: true
            description: Dry
          # EchoDB
          - name: echodb
            database: echodb
            enabled: true
            description: EchoDB
          # Fjall
          - name: fjall
            database: fjall
            enabled: true
            description: Fjall
          # KeyDB
          - name: keydb
            database: keydb
            enabled: true
            description: KeyDB
          # LMDB
          - name: lmdb
            database: lmdb
            enabled: true
            description: LMDB
          # Map
          - name: map
            database: map
            enabled: true
            description: Map
          # MemoDB
          - name: memodb
            database: memodb
            enabled: true
            description: MemoDB
          # MongoDB
          - name: mongodb
            database: mongodb
            enabled: true
            description: MongoDB
          # MySQL
          - name: mysql
            database: mysql
            enabled: true
            description: MySQL
          # Neo4j
          - name: neo4j
            database: neo4j
            enabled: true
            description: Neo4j
          # Postgres
          - name: postgres
            database: postgres
            enabled: true
            description: Postgres
          # Redb
          - name: redb
            database: redb
            enabled: false
            description: ReDB
            skipped: ReDB benchmark skipped due to excessive benchmark time
          # Redis
          - name: redis
            database: redis
            enabled: true
            description: Redis
          # RocksDB
          - name: rocksdb
            database: rocksdb
            enabled: true
            description: RocksDB
          # Scylladb
          - name: scylladb
            database: scylladb
            enabled: false
            description: ScyllaDB
            skipped: ScyllaDB benchmark not yet implemented
          # SQLite
          - name: sqlite
            database: sqlite
            enabled: true
            description: SQLite
          # SurrealDB + Memory
          - name: surrealdb-memory
            database: surrealdb-memory
            enabled: true
            description: SurrealDB with in-memory storage
          # SurrealDB + RocksDB
          - name: surrealdb-rocksdb
            database: surrealdb-rocksdb
            enabled: true
            description: SurrealDB with RocksDB storage
            DOCKER_PRE_ARGS: -e SURREAL_ROCKSDB_BACKGROUND_FLUSH=true
          # SurrealDB + SurrealKV
          - name: surrealdb-surrealkv
            database: surrealdb-surrealkv
            enabled: true
            description: SurrealDB with SurrealKV storage
          # SurrealDB Memory Engine
          - name: surrealdb-embedded-memory
            database: surrealdb
            enabled: true
            endpoint: -e memory
            description: SurrealDB embedded with in-memory storage
          # SurrealDB RocksDB Engine
          - name: surrealdb-embedded-rocksdb
            database: surrealdb
            enabled: true
            endpoint: -e rocksdb:~/crud-bench
            description: SurrealDB embedded with RocksDB storage
          # SurrealDB SurrealKV Engine
          - name: surrealdb-embedded-surrealkv
            database: surrealdb
            enabled: true
            endpoint: -e surrealkv:~/crud-bench
            description: SurrealDB embedded with SurrealKV storage
          # SurrealKV
          - name: surrealkv
            database: surrealkv
            enabled: true
            description: SurrealKV
          # SurrealKV Memory
          - name: surrealkv-memory
            database: surrealkv-memory
            enabled: true
            description: SurrealKV with in-memory storage
    steps:
      - name: Download artifacts
        uses: actions/download-artifact@v4
        with:
          path: ${{ github.workspace }}/artifacts
          merge-multiple: true
=======
#   benchmark:
#     name: Benchmark ${{ matrix.description }}
#     needs: build
#     runs-on: [self-hosted]
#     continue-on-error: true
#     strategy:
#       fail-fast: false
#       matrix:
#         include:
#           # ArangoDB
#           - name: arangodb
#             database: arangodb
#             enabled: true
#             description: ArangoDB
#           # Cassandra
#           - name: cassandra
#             database: cassandra
#             enabled: false
#             description: Cassandra
#             skipped: Cassandra benchmark not yet implemented
#           # Dragonfly
#           - name: dragonfly
#             database: dragonfly
#             enabled: true
#             description: Dragonfly
#           # Dry
#           - name: dry
#             database: dry
#             enabled: true
#             description: Dry
#           # EchoDB
#           - name: echodb
#             database: echodb
#             enabled: true
#             description: EchoDB
#           # Fjall
#           - name: fjall
#             database: fjall
#             enabled: true
#             description: Fjall
#           # KeyDB
#           - name: keydb
#             database: keydb
#             enabled: true
#             description: KeyDB
#           # LMDB
#           - name: lmdb
#             database: lmdb
#             enabled: true
#             description: LMDB
#           # Map
#           - name: map
#             database: map
#             enabled: true
#             description: Map
#           # MemoDB
#           - name: memodb
#             database: memodb
#             enabled: true
#             description: MemoDB
#           # MongoDB
#           - name: mongodb
#             database: mongodb
#             enabled: true
#             description: MongoDB
#           # MySQL
#           - name: mysql
#             database: mysql
#             enabled: true
#             description: MySQL
#           # Neo4j
#           - name: neo4j
#             database: neo4j
#             enabled: true
#             description: Neo4j
#           # Postgres
#           - name: postgres
#             database: postgres
#             enabled: true
#             description: Postgres
#           # Redb
#           - name: redb
#             database: redb
#             enabled: false
#             description: ReDB
#             skipped: ReDB benchmark skipped due to excessive benchmark time
#           # Redis
#           - name: redis
#             database: redis
#             enabled: true
#             description: Redis
#           # RocksDB
#           - name: rocksdb
#             database: rocksdb
#             enabled: true
#             description: RocksDB
#           # Scylladb
#           - name: scylladb
#             database: scylladb
#             enabled: false
#             description: ScyllaDB
#             skipped: ScyllaDB benchmark not yet implemented
#           # SQLite
#           - name: sqlite
#             database: sqlite
#             enabled: true
#             description: SQLite
#           # SurrealDB + Memory
#           - name: surrealdb-memory
#             database: surrealdb-memory
#             enabled: true
#             description: SurrealDB with in-memory storage
#           # SurrealDB + RocksDB
#           - name: surrealdb-rocksdb
#             database: surrealdb-rocksdb
#             enabled: true
#             description: SurrealDB with RocksDB storage
#           # SurrealDB + SurrealKV
#           - name: surrealdb-surrealkv
#             database: surrealdb-surrealkv
#             enabled: true
#             description: SurrealDB with SurrealKV storage
#           # SurrealDB Memory Engine
#           - name: surrealdb-embedded-memory
#             database: surrealdb
#             enabled: true
#             endpoint: -e memory
#             description: SurrealDB embedded with in-memory storage
#           # SurrealDB RocksDB Engine
#           - name: surrealdb-embedded-rocksdb
#             database: surrealdb
#             enabled: true
#             endpoint: -e rocksdb:/tmp/rocksdb-engine
#             description: SurrealDB embedded with RocksDB storage
#           # SurrealDB SurrealKV Engine
#           - name: surrealdb-embedded-surrealkv
#             database: surrealdb
#             enabled: true
#             endpoint: -e surrealkv:/tmp/surrealkv-engine
#             description: SurrealDB embedded with SurrealKV storage
#           # SurrealKV
#           - name: surrealkv
#             database: surrealkv
#             enabled: true
#             description: SurrealKV
#     steps:
#       - name: Download artifacts
#         uses: actions/download-artifact@v4
#         with:
#           path: ${{ github.workspace }}/artifacts
#           merge-multiple: true
>>>>>>> a2a40cb7

#       - name: Set file permissions
#         run: chmod +x ${{ github.workspace }}/artifacts/crud-bench

#       - name: Login to Docker Hub
#         uses: docker/login-action@v3
#         with:
#           username: ${{ secrets.DOCKER_USER }}
#           password: ${{ secrets.DOCKER_TOKEN }}

#       - name: System Information
#         run: |
#           echo "=== Environment Variables ==="
#           env
#           echo "=== Kernel & OS Info ==="
#           uname -a
#           echo "=== CPU Details (lscpu) ==="
#           lscpu
#           echo "=== First 50 lines of /proc/cpuinfo ==="
#           head -n 50 /proc/cpuinfo
#           echo "=== First 50 lines of /proc/meminfo ==="
#           head -n 50 /proc/meminfo
#           echo "=== Cgroup Information (/proc/self/cgroup) ==="
#           cat /proc/self/cgroup

#       - name: ${{ matrix.skipped || 'Benchmark processing' }}
#         if: ${{ !matrix.enabled }}
#         run: echo "${{ matrix.skipped }}"

<<<<<<< HEAD
      - name: Clean up environment
        if: ${{ matrix.enabled }}
        run: |
          # Clean up data directory
          rm -rf ~/crud-bench
          mkdir -p ~/crud-bench
          chmod 777 ~/crud-bench
          # Remove old results
          rm -f result*.json
          rm -f result*.csv
=======
#       - name: Clean up environment
#         if: ${{ matrix.enabled }}
#         run: |
#           # Clean up data directory
#           rm -rf /tmp/crud-bench
#           mkdir /tmp/crud-bench
#           chmod 777 /tmp/crud-bench
#           # Remove old results
#           rm -f result*.json
#           rm -f result*.csv
>>>>>>> a2a40cb7

#       - name: Optimise system
#         if: ${{ matrix.enabled }}
#         run: |
#           # Flush disk writes
#           sync
#           # Increase max limits
#           ulimit -n 65536
#           ulimit -u unlimited
#           ulimit -l unlimited

<<<<<<< HEAD
      - name: Run benchmarks (1,000,000 samples / 128 clients / 48 threads / key integer / random)
        timeout-minutes: 60
        if: ${{ matrix.enabled && (success() || failure()) }}
        run: |
          ${{ github.workspace }}/artifacts/crud-bench -d ${{ matrix.database }} ${{ matrix.endpoint || '' }} -s 1000000 -c 128 -t 48 -k integer -r -n integer-random
          docker container kill crud-bench &>/dev/null || docker container prune --force &>/dev/null || docker volume prune --all --force &>/dev/null || true
        env:
          CRUD_BENCH_LMDB_DATABASE_SIZE: 1073741824 # 1 GiB

      - name: Run benchmarks (1,000,000 samples / 128 clients / 48 threads / key string26 / random)
        timeout-minutes: 60
        if: ${{ matrix.enabled && (success() || failure()) }}
        run: |
          ${{ github.workspace }}/artifacts/crud-bench -d ${{ matrix.database }} ${{ matrix.endpoint || '' }} -s 1000000 -c 128 -t 48 -k string26 -r -n string26-random
          docker container kill crud-bench &>/dev/null || docker container prune --force &>/dev/null || docker volume prune --all --force &>/dev/null || true
        env:
          CRUD_BENCH_LMDB_DATABASE_SIZE: 1073741824 # 1 GiB

      - name: Run benchmarks (5,000,000 samples / 128 clients / 48 threads / key string26 / random / 1.5KiB row and object size)
        timeout-minutes: 60
        if: ${{ matrix.enabled && (success() || failure()) }}
        run: |
          ${{ github.workspace }}/artifacts/crud-bench -d ${{ matrix.database }} ${{ matrix.endpoint || '' }} -s 5000000 -c 128 -t 48 -k string26 -r -n string26-random-1k
          docker container kill crud-bench &>/dev/null || docker container prune --force &>/dev/null || docker volume prune --all --force &>/dev/null || true
        env:
          CRUD_BENCH_LMDB_DATABASE_SIZE: 32212254720 # 30 GiB
          CRUD_BENCH_VALUE: '{ "text": "text:50", "integer": "int", "nested": { "text": "text:1000", "array": [ "string:50", "string:50", "string:50", "string:50", "string:50" ] } }'

      - name: Wait for system cool down
        if: ${{ matrix.enabled && (success() || failure()) }}
        run: sleep 5m

      - name: Upload result artifacts
        uses: actions/upload-artifact@v4
        if: ${{ matrix.enabled && (success() || failure()) }}
        with:
          name: results ${{ matrix.name }}
          path: |
            result*.json
            result*.csv
=======
#       - name: Run benchmarks (1,000,000 samples / 128 clients / 48 threads / key integer / random)
#         timeout-minutes: 60
#         if: ${{ matrix.enabled && (success() || failure()) }}
#         run: |
#           ${{ github.workspace }}/artifacts/crud-bench -d ${{ matrix.database }} ${{ matrix.endpoint || '' }} -s 1000000 -c 128 -t 48 -k integer -r -n integer-random
#           docker container kill crud-bench &>/dev/null || docker container prune --force &>/dev/null || true
#         env:
#           CRUD_BENCH_LMDB_DATABASE_SIZE: 1073741824 # 1 GiB

#       - name: Run benchmarks (1,000,000 samples / 128 clients / 48 threads / key string26 / random)
#         timeout-minutes: 60
#         if: ${{ matrix.enabled && (success() || failure()) }}
#         run: |
#           ${{ github.workspace }}/artifacts/crud-bench -d ${{ matrix.database }} ${{ matrix.endpoint || '' }} -s 1000000 -c 128 -t 48 -k string26 -r -n string26-random
#           docker container kill crud-bench &>/dev/null || docker container prune --force &>/dev/null || true
#         env:
#           CRUD_BENCH_LMDB_DATABASE_SIZE: 1073741824 # 1 GiB

#       - name: Run benchmarks (1,000,000 samples / 128 clients / 48 threads / key string90 / random)
#         timeout-minutes: 60
#         if: ${{ matrix.enabled && (success() || failure()) }}
#         run: |
#           ${{ github.workspace }}/artifacts/crud-bench -d ${{ matrix.database }} ${{ matrix.endpoint || '' }} -s 1000000 -c 128 -t 48 -k string90 -r -n string90-random
#           docker container kill crud-bench &>/dev/null || docker container prune --force &>/dev/null || true
#         env:
#           CRUD_BENCH_LMDB_DATABASE_SIZE: 3221225472 # 3 GiB

#       - name: Run benchmarks (1,000,000 samples / 128 clients / 48 threads / key string250 / random)
#         timeout-minutes: 60
#         if: ${{ matrix.enabled && (success() || failure()) }}
#         run: |
#           ${{ github.workspace }}/artifacts/crud-bench -d ${{ matrix.database }} ${{ matrix.endpoint || '' }} -s 1000000 -c 128 -t 48 -k string250 -r -n string250-random
#           docker container kill crud-bench &>/dev/null || docker container prune --force &>/dev/null || true
#         env:
#           CRUD_BENCH_LMDB_DATABASE_SIZE: 10737418240 # 10 GiB

#       - name: Run benchmarks (1,000,000 samples / 128 clients / 48 threads / key string506 / random)
#         timeout-minutes: 60
#         if: ${{ matrix.enabled && (success() || failure()) }}
#         run: |
#           ${{ github.workspace }}/artifacts/crud-bench -d ${{ matrix.database }} ${{ matrix.endpoint || '' }} -s 1000000 -c 128 -t 48 -k string506 -r -n string506-random
#           docker container kill crud-bench &>/dev/null || docker container prune --force &>/dev/null || true
#         env:
#           CRUD_BENCH_LMDB_DATABASE_SIZE: 16106127360 # 15 GiB

#       - name: Run benchmarks (1,000,000 samples / 128 clients / 48 threads / key string26 / random / 1.5KiB row and object size)
#         timeout-minutes: 60
#         if: ${{ matrix.enabled && (success() || failure()) }}
#         run: |
#           ${{ github.workspace }}/artifacts/crud-bench -d ${{ matrix.database }} ${{ matrix.endpoint || '' }} -s 1000000 -c 128 -t 48 -k string26 -r -n string26-random-1k
#           docker container kill crud-bench &>/dev/null || docker container prune --force &>/dev/null || true
#         env:
#           CRUD_BENCH_LMDB_DATABASE_SIZE: 32212254720 # 30 GiB
#           CRUD_BENCH_VALUE: '{ "text": "text:50", "integer": "int", "nested": { "text": "text:1000", "array": [ "string:50", "string:50", "string:50", "string:50", "string:50" ] } }'

#       - name: Upload result artifacts
#         uses: actions/upload-artifact@v4
#         if: ${{ matrix.enabled && (success() || failure()) }}
#         with:
#           name: results ${{ matrix.name }}
#           path: |
#             result*.json
#             result*.csv
>>>>>>> a2a40cb7

#       - name: Finish benchmarking
#         run: echo "Complete"
#         if: success() || failure()<|MERGE_RESOLUTION|>--- conflicted
+++ resolved
@@ -16,7 +16,6 @@
 #   run:
 #     shell: bash
 
-<<<<<<< HEAD
 jobs:
   build:
     name: Build crud-bench
@@ -24,15 +23,6 @@
     steps:
       - name: Install stable toolchain
         uses: dtolnay/rust-toolchain@stable
-=======
-# jobs:
-#   build:
-#     name: Build crud-bench
-#     runs-on: [self-hosted]
-#     steps:
-#       - name: Install stable toolchain
-#         uses: dtolnay/rust-toolchain@stable
->>>>>>> a2a40cb7
 
 #       - name: Checkout sources
 #         uses: actions/checkout@v4
@@ -55,7 +45,6 @@
 #           name: crud-bench
 #           path: crud-bench
 
-<<<<<<< HEAD
   benchmark:
     name: Benchmark ${{ matrix.description }}
     needs: build
@@ -213,159 +202,6 @@
         with:
           path: ${{ github.workspace }}/artifacts
           merge-multiple: true
-=======
-#   benchmark:
-#     name: Benchmark ${{ matrix.description }}
-#     needs: build
-#     runs-on: [self-hosted]
-#     continue-on-error: true
-#     strategy:
-#       fail-fast: false
-#       matrix:
-#         include:
-#           # ArangoDB
-#           - name: arangodb
-#             database: arangodb
-#             enabled: true
-#             description: ArangoDB
-#           # Cassandra
-#           - name: cassandra
-#             database: cassandra
-#             enabled: false
-#             description: Cassandra
-#             skipped: Cassandra benchmark not yet implemented
-#           # Dragonfly
-#           - name: dragonfly
-#             database: dragonfly
-#             enabled: true
-#             description: Dragonfly
-#           # Dry
-#           - name: dry
-#             database: dry
-#             enabled: true
-#             description: Dry
-#           # EchoDB
-#           - name: echodb
-#             database: echodb
-#             enabled: true
-#             description: EchoDB
-#           # Fjall
-#           - name: fjall
-#             database: fjall
-#             enabled: true
-#             description: Fjall
-#           # KeyDB
-#           - name: keydb
-#             database: keydb
-#             enabled: true
-#             description: KeyDB
-#           # LMDB
-#           - name: lmdb
-#             database: lmdb
-#             enabled: true
-#             description: LMDB
-#           # Map
-#           - name: map
-#             database: map
-#             enabled: true
-#             description: Map
-#           # MemoDB
-#           - name: memodb
-#             database: memodb
-#             enabled: true
-#             description: MemoDB
-#           # MongoDB
-#           - name: mongodb
-#             database: mongodb
-#             enabled: true
-#             description: MongoDB
-#           # MySQL
-#           - name: mysql
-#             database: mysql
-#             enabled: true
-#             description: MySQL
-#           # Neo4j
-#           - name: neo4j
-#             database: neo4j
-#             enabled: true
-#             description: Neo4j
-#           # Postgres
-#           - name: postgres
-#             database: postgres
-#             enabled: true
-#             description: Postgres
-#           # Redb
-#           - name: redb
-#             database: redb
-#             enabled: false
-#             description: ReDB
-#             skipped: ReDB benchmark skipped due to excessive benchmark time
-#           # Redis
-#           - name: redis
-#             database: redis
-#             enabled: true
-#             description: Redis
-#           # RocksDB
-#           - name: rocksdb
-#             database: rocksdb
-#             enabled: true
-#             description: RocksDB
-#           # Scylladb
-#           - name: scylladb
-#             database: scylladb
-#             enabled: false
-#             description: ScyllaDB
-#             skipped: ScyllaDB benchmark not yet implemented
-#           # SQLite
-#           - name: sqlite
-#             database: sqlite
-#             enabled: true
-#             description: SQLite
-#           # SurrealDB + Memory
-#           - name: surrealdb-memory
-#             database: surrealdb-memory
-#             enabled: true
-#             description: SurrealDB with in-memory storage
-#           # SurrealDB + RocksDB
-#           - name: surrealdb-rocksdb
-#             database: surrealdb-rocksdb
-#             enabled: true
-#             description: SurrealDB with RocksDB storage
-#           # SurrealDB + SurrealKV
-#           - name: surrealdb-surrealkv
-#             database: surrealdb-surrealkv
-#             enabled: true
-#             description: SurrealDB with SurrealKV storage
-#           # SurrealDB Memory Engine
-#           - name: surrealdb-embedded-memory
-#             database: surrealdb
-#             enabled: true
-#             endpoint: -e memory
-#             description: SurrealDB embedded with in-memory storage
-#           # SurrealDB RocksDB Engine
-#           - name: surrealdb-embedded-rocksdb
-#             database: surrealdb
-#             enabled: true
-#             endpoint: -e rocksdb:/tmp/rocksdb-engine
-#             description: SurrealDB embedded with RocksDB storage
-#           # SurrealDB SurrealKV Engine
-#           - name: surrealdb-embedded-surrealkv
-#             database: surrealdb
-#             enabled: true
-#             endpoint: -e surrealkv:/tmp/surrealkv-engine
-#             description: SurrealDB embedded with SurrealKV storage
-#           # SurrealKV
-#           - name: surrealkv
-#             database: surrealkv
-#             enabled: true
-#             description: SurrealKV
-#     steps:
-#       - name: Download artifacts
-#         uses: actions/download-artifact@v4
-#         with:
-#           path: ${{ github.workspace }}/artifacts
-#           merge-multiple: true
->>>>>>> a2a40cb7
 
 #       - name: Set file permissions
 #         run: chmod +x ${{ github.workspace }}/artifacts/crud-bench
@@ -395,7 +231,6 @@
 #         if: ${{ !matrix.enabled }}
 #         run: echo "${{ matrix.skipped }}"
 
-<<<<<<< HEAD
       - name: Clean up environment
         if: ${{ matrix.enabled }}
         run: |
@@ -406,18 +241,6 @@
           # Remove old results
           rm -f result*.json
           rm -f result*.csv
-=======
-#       - name: Clean up environment
-#         if: ${{ matrix.enabled }}
-#         run: |
-#           # Clean up data directory
-#           rm -rf /tmp/crud-bench
-#           mkdir /tmp/crud-bench
-#           chmod 777 /tmp/crud-bench
-#           # Remove old results
-#           rm -f result*.json
-#           rm -f result*.csv
->>>>>>> a2a40cb7
 
 #       - name: Optimise system
 #         if: ${{ matrix.enabled }}
@@ -429,7 +252,6 @@
 #           ulimit -u unlimited
 #           ulimit -l unlimited
 
-<<<<<<< HEAD
       - name: Run benchmarks (1,000,000 samples / 128 clients / 48 threads / key integer / random)
         timeout-minutes: 60
         if: ${{ matrix.enabled && (success() || failure()) }}
@@ -470,71 +292,6 @@
           path: |
             result*.json
             result*.csv
-=======
-#       - name: Run benchmarks (1,000,000 samples / 128 clients / 48 threads / key integer / random)
-#         timeout-minutes: 60
-#         if: ${{ matrix.enabled && (success() || failure()) }}
-#         run: |
-#           ${{ github.workspace }}/artifacts/crud-bench -d ${{ matrix.database }} ${{ matrix.endpoint || '' }} -s 1000000 -c 128 -t 48 -k integer -r -n integer-random
-#           docker container kill crud-bench &>/dev/null || docker container prune --force &>/dev/null || true
-#         env:
-#           CRUD_BENCH_LMDB_DATABASE_SIZE: 1073741824 # 1 GiB
-
-#       - name: Run benchmarks (1,000,000 samples / 128 clients / 48 threads / key string26 / random)
-#         timeout-minutes: 60
-#         if: ${{ matrix.enabled && (success() || failure()) }}
-#         run: |
-#           ${{ github.workspace }}/artifacts/crud-bench -d ${{ matrix.database }} ${{ matrix.endpoint || '' }} -s 1000000 -c 128 -t 48 -k string26 -r -n string26-random
-#           docker container kill crud-bench &>/dev/null || docker container prune --force &>/dev/null || true
-#         env:
-#           CRUD_BENCH_LMDB_DATABASE_SIZE: 1073741824 # 1 GiB
-
-#       - name: Run benchmarks (1,000,000 samples / 128 clients / 48 threads / key string90 / random)
-#         timeout-minutes: 60
-#         if: ${{ matrix.enabled && (success() || failure()) }}
-#         run: |
-#           ${{ github.workspace }}/artifacts/crud-bench -d ${{ matrix.database }} ${{ matrix.endpoint || '' }} -s 1000000 -c 128 -t 48 -k string90 -r -n string90-random
-#           docker container kill crud-bench &>/dev/null || docker container prune --force &>/dev/null || true
-#         env:
-#           CRUD_BENCH_LMDB_DATABASE_SIZE: 3221225472 # 3 GiB
-
-#       - name: Run benchmarks (1,000,000 samples / 128 clients / 48 threads / key string250 / random)
-#         timeout-minutes: 60
-#         if: ${{ matrix.enabled && (success() || failure()) }}
-#         run: |
-#           ${{ github.workspace }}/artifacts/crud-bench -d ${{ matrix.database }} ${{ matrix.endpoint || '' }} -s 1000000 -c 128 -t 48 -k string250 -r -n string250-random
-#           docker container kill crud-bench &>/dev/null || docker container prune --force &>/dev/null || true
-#         env:
-#           CRUD_BENCH_LMDB_DATABASE_SIZE: 10737418240 # 10 GiB
-
-#       - name: Run benchmarks (1,000,000 samples / 128 clients / 48 threads / key string506 / random)
-#         timeout-minutes: 60
-#         if: ${{ matrix.enabled && (success() || failure()) }}
-#         run: |
-#           ${{ github.workspace }}/artifacts/crud-bench -d ${{ matrix.database }} ${{ matrix.endpoint || '' }} -s 1000000 -c 128 -t 48 -k string506 -r -n string506-random
-#           docker container kill crud-bench &>/dev/null || docker container prune --force &>/dev/null || true
-#         env:
-#           CRUD_BENCH_LMDB_DATABASE_SIZE: 16106127360 # 15 GiB
-
-#       - name: Run benchmarks (1,000,000 samples / 128 clients / 48 threads / key string26 / random / 1.5KiB row and object size)
-#         timeout-minutes: 60
-#         if: ${{ matrix.enabled && (success() || failure()) }}
-#         run: |
-#           ${{ github.workspace }}/artifacts/crud-bench -d ${{ matrix.database }} ${{ matrix.endpoint || '' }} -s 1000000 -c 128 -t 48 -k string26 -r -n string26-random-1k
-#           docker container kill crud-bench &>/dev/null || docker container prune --force &>/dev/null || true
-#         env:
-#           CRUD_BENCH_LMDB_DATABASE_SIZE: 32212254720 # 30 GiB
-#           CRUD_BENCH_VALUE: '{ "text": "text:50", "integer": "int", "nested": { "text": "text:1000", "array": [ "string:50", "string:50", "string:50", "string:50", "string:50" ] } }'
-
-#       - name: Upload result artifacts
-#         uses: actions/upload-artifact@v4
-#         if: ${{ matrix.enabled && (success() || failure()) }}
-#         with:
-#           name: results ${{ matrix.name }}
-#           path: |
-#             result*.json
-#             result*.csv
->>>>>>> a2a40cb7
 
 #       - name: Finish benchmarking
 #         run: echo "Complete"
