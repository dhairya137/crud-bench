name: CI

on:
  push:
    branches:
      - main
  pull_request:
    branches:
      - main
  merge_group:

concurrency:
  # Use github.run_id on main branch
  # Use github.event.pull_request.number on pull requests, so it's unique per pull request
  # Use github.ref on other branches, so it's unique per branch
  group: ${{ github.workflow }}-${{ github.ref == 'refs/heads/main' && github.run_id || github.event.pull_request.number || github.ref }}
  cancel-in-progress: true

defaults:
  run:
    shell: bash

jobs:
  # build:
  #   name: Build crud-bench (${{ matrix.name }})
  #   strategy:
  #     matrix:
  #       include:
  #         - name: amd64
  #           runner: self-hosted
  #           target: x86_64-unknown-linux-gnu
  #         # - name: arm64
  #         #   runner: runner-arm64-large
  #         #   target: aarch64-unknown-linux-gnu
  #   runs-on: ${{ matrix.runner }}
  #   continue-on-error: true
  #   steps:
  #     - name: Install stable toolchain
  #       uses: dtolnay/rust-toolchain@stable

  #     - name: Checkout sources
  #       uses: actions/checkout@v4

  #     - name: Setup cache
  #       uses: Swatinem/rust-cache@v2
  #       with:
  #         cache-on-failure: true
  #         save-if: ${{ github.ref == 'refs/heads/main' }}

  #     - name: Build benchmark
  #       run: cargo build --release --target ${{ matrix.target }}

  #     - name: Upload artifact
  #       uses: actions/upload-artifact@v4
  #       with:
  #         name: crud-bench-${{ matrix.name }}
  #         path: target/${{ matrix.target }}/release/crud-bench

  benchmark:
    name: Benchmark ${{ matrix.description }}
    # needs: build
    # runs-on: [self-hosted]
    runs-on: [r6i]
    continue-on-error: true
    strategy:
      fail-fast: false
      matrix:
        include:
          # ArangoDB
          - name: arangodb
            database: arangodb
            enabled: true
            description: ArangoDB
          # Cassandra
          - name: cassandra
            database: cassandra
            enabled: false
            description: Cassandra
            skipped: Cassandra benchmark not yet implemented
          # Dragonfly
          - name: dragonfly
            database: dragonfly
            enabled: true
            description: Dragonfly
          # Dry
          - name: dry
            database: dry
            enabled: true
            description: Dry
          # EchoDB
          - name: echodb
            database: echodb
            enabled: true
            description: EchoDB
          # Fjall
          - name: Fjall
            database: fjall
            enabled: true
            description: Fjall
          # KeyDB
          - name: keydb
            database: keydb
            enabled: true
            description: KeyDB
          # LMDB
          - name: lmdb
            database: lmdb
            enabled: true
            description: LMDB
          # Map
          - name: map
            database: map
            enabled: true
            description: Map
          # MemoDB
          - name: memodb
            database: memodb
            enabled: true
            description: MemoDB
          # MongoDB
          - name: mongodb
            database: mongodb
            enabled: true
            description: MongoDB
          # MySQL
          - name: mysql
            database: mysql
            enabled: true
            description: MySQL
          # Neo4j
          - name: neo4j
            database: neo4j
            enabled: true
            description: Neo4j
          # Postgres
          - name: postgres
            database: postgres
            enabled: true
            description: Postgres
          # Redb
          - name: redb
            database: redb
            enabled: false
            description: ReDB
            skipped: ReDB benchmark skipped due to excessive benchmark time
          # Redis
          - name: redis
            database: redis
            enabled: true
            description: Redis
          # RocksDB
          - name: rocksdb
            database: rocksdb
            enabled: true
            description: RocksDB
          # Scylladb
          - name: scylladb
            database: scylladb
            enabled: false
            description: ScyllaDB
            skipped: ScyllaDB benchmark not yet implemented
          # SQLite
          - name: sqlite
            database: sqlite
            enabled: true
            description: SQLite
          # SurrealDB + Memory
          - name: surrealdb-memory
            database: surrealdb-memory
            enabled: true
            description: SurrealDB with in-memory storage
          # SurrealDB + RocksDB
          - name: surrealdb-rocksdb
            database: surrealdb-rocksdb
            enabled: true
            description: SurrealDB with RocksDB storage
          # SurrealDB + SurrealKV
          - name: surrealdb-surrealkv
            database: surrealdb-surrealkv
            enabled: true
            description: SurrealDB with SurrealKV storage
          # SurrealDB Memory Engine
          - name: surrealdb-embedded-memory
            database: surrealdb
            enabled: true
            endpoint: -e memory
            description: SurrealDB embedded with in-memory storage
          # SurrealDB RocksDB Engine
          - name: surrealdb-embedded-rocksdb
            database: surrealdb
            enabled: true
            endpoint: -e rocksdb:~/crud-bench
            description: SurrealDB embedded with RocksDB storage
          # SurrealDB SurrealKV Engine
          - name: surrealdb-embedded-surrealkv
            database: surrealdb
            enabled: true
            endpoint: -e surrealkv:~/crud-bench
            description: SurrealDB embedded with SurrealKV storage
          # SurrealKV
          - name: surrealkv
            database: surrealkv
            enabled: true
            description: SurrealKV
          # SurrealKV Memory
          - name: surrealkv-memory
            database: surrealkv-memory
            enabled: true
            description: SurrealKV with in-memory storage
    steps:
      # - name: Download artifacts
      #   uses: actions/download-artifact@v4
      #   with:
      #     name: crud-bench-amd64
      #     path: ${{ github.workspace }}/artifacts

      # - name: Set file permissions
      #   run: chmod +x ${{ github.workspace }}/bin/crud-bench

      # - name: Login to Docker Hub
      #   uses: docker/login-action@v3
      #   with:
      #     username: ${{ secrets.DOCKER_USER }}
      #     password: ${{ secrets.DOCKER_TOKEN }}

      # - name: Login to Amazon ECR
      #   id: login-ecr
      #   run: |
      #     REGION=${{ secrets.REGISTRY_AWS_REGION }}
      #     REGISTRY=${{ secrets.REGISTRY_AWS_ACCOUNT_ID }}.dkr.ecr.$REGION.amazonaws.com
      #     aws ecr get-login-password --region $REGION | docker login --username AWS --password-stdin $REGISTRY
      #     echo "registry=$REGISTRY" >> $GITHUB_OUTPUT
      - name: Configure AWS credentials
        uses: aws-actions/configure-aws-credentials@v2
        with:
          aws-access-key-id: ${{ secrets.AWS_ACCESS_KEY_ID }}
          aws-secret-access-key: ${{ secrets.AWS_SECRET_ACCESS_KEY }}
          aws-region: ${{ secrets.AWS_REGION }}

      - name: Download crud-bench from S3
        run: |
          mkdir -p ${{ github.workspace }}/bin
          aws s3 cp s3://crud-bench/crud-bench ${{ github.workspace }}/bin/crud-bench
          chmod +x ${{ github.workspace }}/bin/crud-bench

      - name: System Information
        run: |
          echo "=== Environment Variables ==="
          env
          echo "=== Kernel & OS Info ==="
          uname -a
          echo "=== CPU Details (lscpu) ==="
          lscpu
          echo "=== First 50 lines of /proc/cpuinfo ==="
          head -n 50 /proc/cpuinfo
          echo "=== First 50 lines of /proc/meminfo ==="
          head -n 50 /proc/meminfo
          echo "=== Cgroup Information (/proc/self/cgroup) ==="
          cat /proc/self/cgroup

      - name: ${{ matrix.skipped || 'Benchmark processing' }}
        if: ${{ !matrix.enabled }}
        run: echo "${{ matrix.skipped }}"

      - name: Clean up environment
        if: ${{ matrix.enabled }}
        run: |
          # Clean up data directory
<<<<<<< HEAD
          rm -rf ~/crud-bench
          mkdir -p ~/crud-bench
          chmod 777 ~/crud-bench
=======
          # rm -rf /tmp/crud-bench
          # mkdir /tmp/crud-bench
          # chmod 777 /tmp/crud-bench
>>>>>>> a2a40cb7
          # Remove old results
          rm -f result*.json
          rm -f result*.csv

      # - name: Optimise system
      #   if: ${{ matrix.enabled }}
      #   run: |
      #     # Flush disk writes
      #     sync
      #     # Increase max limits
      #     ulimit -n 65536
      #     ulimit -u unlimited
      #     ulimit -l unlimited

      - name: Run benchmarks (100,000 samples / 128 clients / 48 threads / key integer / random)
        timeout-minutes: 15
        if: ${{ matrix.enabled && (success() || failure()) }}
        run: |
<<<<<<< HEAD
          ${{ github.workspace }}/artifacts/crud-bench -d ${{ matrix.database }} ${{ matrix.endpoint || '' }} -s 100000 -c 128 -t 48 -k integer -r -n integer-random
          docker container kill crud-bench &>/dev/null || docker container prune --force &>/dev/null || docker volume prune --all --force &>/dev/null || true
=======
          ${{ github.workspace }}/bin/crud-bench -d ${{ matrix.database }} ${{ matrix.endpoint || '' }} -s 100000 -c 128 -t 48 -k integer -r -n integer-random
          docker container kill crud-bench &>/dev/null || docker container prune --force &>/dev/null || true
>>>>>>> a2a40cb7

      - name: Run benchmarks (100,000 samples / 128 clients / 48 threads / key string26 / random)
        timeout-minutes: 15
        if: ${{ matrix.enabled && (success() || failure()) }}
        run: |
<<<<<<< HEAD
          ${{ github.workspace }}/artifacts/crud-bench -d ${{ matrix.database }} ${{ matrix.endpoint || '' }} -s 100000 -c 128 -t 48 -k string26 -r -n string26-random
          docker container kill crud-bench &>/dev/null || docker container prune --force &>/dev/null || docker volume prune --all --force &>/dev/null || true
=======
          ${{ github.workspace }}/bin/crud-bench -d ${{ matrix.database }} ${{ matrix.endpoint || '' }} -s 100000 -c 128 -t 48 -k string26 -r -n string26-random
          docker container kill crud-bench &>/dev/null || docker container prune --force &>/dev/null || true
>>>>>>> a2a40cb7

      - name: Run benchmarks (100,000 samples / 128 clients / 48 threads / key string90 / random)
        timeout-minutes: 30
        if: ${{ matrix.enabled && (success() || failure()) }}
        run: |
<<<<<<< HEAD
          ${{ github.workspace }}/artifacts/crud-bench -d ${{ matrix.database }} ${{ matrix.endpoint || '' }} -s 100000 -c 128 -t 48 -k string90 -r -n string90-random
          docker container kill crud-bench &>/dev/null || docker container prune --force &>/dev/null || docker volume prune --all --force &>/dev/null || true
=======
          ${{ github.workspace }}/bin/crud-bench -d ${{ matrix.database }} ${{ matrix.endpoint || '' }} -s 100000 -c 128 -t 48 -k string90 -r -n string90-random
          docker container kill crud-bench &>/dev/null || docker container prune --force &>/dev/null || true
>>>>>>> a2a40cb7

      - name: Run benchmarks (100,000 samples / 128 clients / 48 threads / key string250 / random)
        timeout-minutes: 30
        if: ${{ matrix.enabled && (success() || failure()) }}
        run: |
<<<<<<< HEAD
          ${{ github.workspace }}/artifacts/crud-bench -d ${{ matrix.database }} ${{ matrix.endpoint || '' }} -s 100000 -c 128 -t 48 -k string250 -r -n string250-random
          docker container kill crud-bench &>/dev/null || docker container prune --force &>/dev/null || docker volume prune --all --force &>/dev/null || true
=======
          ${{ github.workspace }}/bin/crud-bench -d ${{ matrix.database }} ${{ matrix.endpoint || '' }} -s 100000 -c 128 -t 48 -k string250 -r -n string250-random
          docker container kill crud-bench &>/dev/null || docker container prune --force &>/dev/null || true
>>>>>>> a2a40cb7

      - name: Run benchmarks (100,000 samples / 128 clients / 48 threads / key string506 / random)
        timeout-minutes: 30
        if: ${{ matrix.enabled && (success() || failure()) }}
        run: |
<<<<<<< HEAD
          ${{ github.workspace }}/artifacts/crud-bench -d ${{ matrix.database }} ${{ matrix.endpoint || '' }} -s 100000 -c 128 -t 48 -k string506 -r -n string506-random
          docker container kill crud-bench &>/dev/null || docker container prune --force &>/dev/null || docker volume prune --all --force &>/dev/null || true
=======
          ${{ github.workspace }}/bin/crud-bench -d ${{ matrix.database }} ${{ matrix.endpoint || '' }} -s 100000 -c 128 -t 48 -k string506 -r -n string506-random
          docker container kill crud-bench &>/dev/null || docker container prune --force &>/dev/null || true
>>>>>>> a2a40cb7

      - name: Run benchmarks (100,000 samples / 128 clients / 48 threads / key string26 / random / 1.5KiB row and object size)
        timeout-minutes: 30
        if: ${{ matrix.enabled && (success() || failure()) }}
        run: |
<<<<<<< HEAD
          ${{ github.workspace }}/artifacts/crud-bench -d ${{ matrix.database }} ${{ matrix.endpoint || '' }} -s 100000 -c 128 -t 48 -k string26 -r -n string26-random-1k
          docker container kill crud-bench &>/dev/null || docker container prune --force &>/dev/null || docker volume prune --all --force &>/dev/null || true
=======
          ${{ github.workspace }}/bin/crud-bench -d ${{ matrix.database }} ${{ matrix.endpoint || '' }} -s 100000 -c 128 -t 48 -k string26 -r -n string26-random-1k
          docker container kill crud-bench &>/dev/null || docker container prune --force &>/dev/null || true
>>>>>>> a2a40cb7
        env:
          CRUD_BENCH_VALUE: '{ "text": "text:50", "integer": "int", "nested": { "text": "text:1000", "array": [ "string:50", "string:50", "string:50", "string:50", "string:50" ] } }'

      - name: Upload result artifacts
        uses: actions/upload-artifact@v4
        if: ${{ matrix.enabled && (success() || failure()) }}
        with:
          name: results ${{ matrix.name }}
          path: |
            result*.json
            result*.csv

      - name: Finish benchmarking
        run: echo "Complete"
        if: success() || failure()<|MERGE_RESOLUTION|>--- conflicted
+++ resolved
@@ -266,15 +266,9 @@
         if: ${{ matrix.enabled }}
         run: |
           # Clean up data directory
-<<<<<<< HEAD
           rm -rf ~/crud-bench
           mkdir -p ~/crud-bench
           chmod 777 ~/crud-bench
-=======
-          # rm -rf /tmp/crud-bench
-          # mkdir /tmp/crud-bench
-          # chmod 777 /tmp/crud-bench
->>>>>>> a2a40cb7
           # Remove old results
           rm -f result*.json
           rm -f result*.csv
@@ -293,73 +287,43 @@
         timeout-minutes: 15
         if: ${{ matrix.enabled && (success() || failure()) }}
         run: |
-<<<<<<< HEAD
           ${{ github.workspace }}/artifacts/crud-bench -d ${{ matrix.database }} ${{ matrix.endpoint || '' }} -s 100000 -c 128 -t 48 -k integer -r -n integer-random
           docker container kill crud-bench &>/dev/null || docker container prune --force &>/dev/null || docker volume prune --all --force &>/dev/null || true
-=======
-          ${{ github.workspace }}/bin/crud-bench -d ${{ matrix.database }} ${{ matrix.endpoint || '' }} -s 100000 -c 128 -t 48 -k integer -r -n integer-random
-          docker container kill crud-bench &>/dev/null || docker container prune --force &>/dev/null || true
->>>>>>> a2a40cb7
 
       - name: Run benchmarks (100,000 samples / 128 clients / 48 threads / key string26 / random)
         timeout-minutes: 15
         if: ${{ matrix.enabled && (success() || failure()) }}
         run: |
-<<<<<<< HEAD
           ${{ github.workspace }}/artifacts/crud-bench -d ${{ matrix.database }} ${{ matrix.endpoint || '' }} -s 100000 -c 128 -t 48 -k string26 -r -n string26-random
           docker container kill crud-bench &>/dev/null || docker container prune --force &>/dev/null || docker volume prune --all --force &>/dev/null || true
-=======
-          ${{ github.workspace }}/bin/crud-bench -d ${{ matrix.database }} ${{ matrix.endpoint || '' }} -s 100000 -c 128 -t 48 -k string26 -r -n string26-random
-          docker container kill crud-bench &>/dev/null || docker container prune --force &>/dev/null || true
->>>>>>> a2a40cb7
 
       - name: Run benchmarks (100,000 samples / 128 clients / 48 threads / key string90 / random)
         timeout-minutes: 30
         if: ${{ matrix.enabled && (success() || failure()) }}
         run: |
-<<<<<<< HEAD
           ${{ github.workspace }}/artifacts/crud-bench -d ${{ matrix.database }} ${{ matrix.endpoint || '' }} -s 100000 -c 128 -t 48 -k string90 -r -n string90-random
           docker container kill crud-bench &>/dev/null || docker container prune --force &>/dev/null || docker volume prune --all --force &>/dev/null || true
-=======
-          ${{ github.workspace }}/bin/crud-bench -d ${{ matrix.database }} ${{ matrix.endpoint || '' }} -s 100000 -c 128 -t 48 -k string90 -r -n string90-random
-          docker container kill crud-bench &>/dev/null || docker container prune --force &>/dev/null || true
->>>>>>> a2a40cb7
 
       - name: Run benchmarks (100,000 samples / 128 clients / 48 threads / key string250 / random)
         timeout-minutes: 30
         if: ${{ matrix.enabled && (success() || failure()) }}
         run: |
-<<<<<<< HEAD
           ${{ github.workspace }}/artifacts/crud-bench -d ${{ matrix.database }} ${{ matrix.endpoint || '' }} -s 100000 -c 128 -t 48 -k string250 -r -n string250-random
           docker container kill crud-bench &>/dev/null || docker container prune --force &>/dev/null || docker volume prune --all --force &>/dev/null || true
-=======
-          ${{ github.workspace }}/bin/crud-bench -d ${{ matrix.database }} ${{ matrix.endpoint || '' }} -s 100000 -c 128 -t 48 -k string250 -r -n string250-random
-          docker container kill crud-bench &>/dev/null || docker container prune --force &>/dev/null || true
->>>>>>> a2a40cb7
 
       - name: Run benchmarks (100,000 samples / 128 clients / 48 threads / key string506 / random)
         timeout-minutes: 30
         if: ${{ matrix.enabled && (success() || failure()) }}
         run: |
-<<<<<<< HEAD
           ${{ github.workspace }}/artifacts/crud-bench -d ${{ matrix.database }} ${{ matrix.endpoint || '' }} -s 100000 -c 128 -t 48 -k string506 -r -n string506-random
           docker container kill crud-bench &>/dev/null || docker container prune --force &>/dev/null || docker volume prune --all --force &>/dev/null || true
-=======
-          ${{ github.workspace }}/bin/crud-bench -d ${{ matrix.database }} ${{ matrix.endpoint || '' }} -s 100000 -c 128 -t 48 -k string506 -r -n string506-random
-          docker container kill crud-bench &>/dev/null || docker container prune --force &>/dev/null || true
->>>>>>> a2a40cb7
 
       - name: Run benchmarks (100,000 samples / 128 clients / 48 threads / key string26 / random / 1.5KiB row and object size)
         timeout-minutes: 30
         if: ${{ matrix.enabled && (success() || failure()) }}
         run: |
-<<<<<<< HEAD
           ${{ github.workspace }}/artifacts/crud-bench -d ${{ matrix.database }} ${{ matrix.endpoint || '' }} -s 100000 -c 128 -t 48 -k string26 -r -n string26-random-1k
           docker container kill crud-bench &>/dev/null || docker container prune --force &>/dev/null || docker volume prune --all --force &>/dev/null || true
-=======
-          ${{ github.workspace }}/bin/crud-bench -d ${{ matrix.database }} ${{ matrix.endpoint || '' }} -s 100000 -c 128 -t 48 -k string26 -r -n string26-random-1k
-          docker container kill crud-bench &>/dev/null || docker container prune --force &>/dev/null || true
->>>>>>> a2a40cb7
         env:
           CRUD_BENCH_VALUE: '{ "text": "text:50", "integer": "int", "nested": { "text": "text:1000", "array": [ "string:50", "string:50", "string:50", "string:50", "string:50" ] } }'
 
